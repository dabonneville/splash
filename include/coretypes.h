--- conflicted
+++ resolved
@@ -28,17 +28,15 @@
 #include "config.h"
 
 #define SPLASH
+
 #define SPLASH_GL_CONTEXT_VERSION_MAJOR 3
-<<<<<<< HEAD
 #if HAVE_OSX
     #define SPLASH_GL_CONTEXT_VERSION_MINOR 2
 #else
     #define SPLASH_GL_CONTEXT_VERSION_MINOR 3
 #endif
+
 #define SPLASH_GL_DEBUG true
-=======
-#define SPLASH_GL_CONTEXT_VERSION_MINOR 3
->>>>>>> 020cbbba
 #define SPLASH_SAMPLES 4
 
 #define SPLASH_ALL_PAIRS "__ALL__"
